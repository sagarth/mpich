/* -*- Mode: C; c-basic-offset:4 ; indent-tabs-mode:nil ; -*- */
/*
 *
 *  (C) 2001 by Argonne National Laboratory.
 *      See COPYRIGHT in top-level directory.
 */

#include "mpiimpl.h"
#include "datatype.h"

#define COPY_BUFFER_SZ 16384

/* These functions are used in the implementation of collective
   operations. They are wrappers around MPID send/recv functions. They do
   sends/receives by setting the context offset to
   MPID_CONTEXT_INTRA_COLL or MPID_CONTEXT_INTER_COLL. */

#undef FUNCNAME
#define FUNCNAME MPIC_Probe
#undef FCNAME
#define FCNAME MPIU_QUOTE(FUNCNAME)
int MPIC_Probe(int source, int tag, MPI_Comm comm, MPI_Status *status)
{
    int mpi_errno = MPI_SUCCESS;
    int context_id;
    MPID_Comm *comm_ptr;

    MPID_Comm_get_ptr( comm, comm_ptr );

    context_id = (comm_ptr->comm_kind == MPID_INTRACOMM) ?
        MPID_CONTEXT_INTRA_COLL : MPID_CONTEXT_INTER_COLL;
    
    mpi_errno = MPID_Probe(source, tag, comm_ptr, context_id, status);
    if (mpi_errno != MPI_SUCCESS) goto fn_fail;

 fn_exit:
    return mpi_errno;
 fn_fail:
    goto fn_exit;
}


#undef FUNCNAME
#define FUNCNAME MPIC_Send
#undef FCNAME
#define FCNAME "MPIC_Send"
int MPIC_Send(const void *buf, int count, MPI_Datatype datatype, int dest, int tag,
              MPI_Comm comm)
{
<<<<<<< HEAD
    int context_id, mpi_errno = MPI_SUCCESS;
=======
    int mpi_errno = MPI_SUCCESS;
    int context_id;
>>>>>>> 85acf6c5
    MPID_Request *request_ptr=NULL;
    MPID_Comm *comm_ptr=NULL;
    MPIDI_STATE_DECL(MPID_STATE_MPIC_SEND);

    MPIDI_PT2PT_FUNC_ENTER_FRONT(MPID_STATE_MPIC_SEND);

    MPIU_ERR_CHKANDJUMP1((count < 0), mpi_errno, MPI_ERR_COUNT,
                         "**countneg", "**countneg %d", count);

    MPID_Comm_get_ptr( comm, comm_ptr );
    context_id = (comm_ptr->comm_kind == MPID_INTRACOMM) ?
        MPID_CONTEXT_INTRA_COLL : MPID_CONTEXT_INTER_COLL;

    mpi_errno = MPID_Send(buf, count, datatype, dest, tag, comm_ptr,
                          context_id, &request_ptr); 
    if (mpi_errno) { MPIU_ERR_POP(mpi_errno); }
    if (request_ptr) {
        mpi_errno = MPIC_Wait(request_ptr);
	if (mpi_errno) { MPIU_ERR_POP(mpi_errno); }
	MPID_Request_release(request_ptr);
    }
 fn_exit:
    MPIDI_PT2PT_FUNC_EXIT(MPID_STATE_MPIC_SEND);
    return mpi_errno;
 fn_fail:
    /* --BEGIN ERROR HANDLING-- */
    if (request_ptr) {
        MPID_Request_release(request_ptr);
    }
    goto fn_exit;
    /* --END ERROR HANDLING-- */
}

#undef FUNCNAME
#define FUNCNAME MPIC_Recv
#undef FCNAME
#define FCNAME "MPIC_Recv"
int MPIC_Recv(void *buf, int count, MPI_Datatype datatype, int source, int tag,
	     MPI_Comm comm, MPI_Status *status)
{
<<<<<<< HEAD
    int mpi_errno = MPI_SUCCESS, context_id;
=======
    int mpi_errno = MPI_SUCCESS;
    int context_id;
>>>>>>> 85acf6c5
    MPID_Request *request_ptr=NULL;
    MPID_Comm *comm_ptr = NULL;
    MPIDI_STATE_DECL(MPID_STATE_MPIC_RECV);

    MPIDI_PT2PT_FUNC_ENTER_BACK(MPID_STATE_MPIC_RECV);

    MPIU_ERR_CHKANDJUMP1((count < 0), mpi_errno, MPI_ERR_COUNT,
                         "**countneg", "**countneg %d", count);

    MPID_Comm_get_ptr( comm, comm_ptr );
    context_id = (comm_ptr->comm_kind == MPID_INTRACOMM) ?
        MPID_CONTEXT_INTRA_COLL : MPID_CONTEXT_INTER_COLL;

    mpi_errno = MPID_Recv(buf, count, datatype, source, tag, comm_ptr,
                          context_id, status, &request_ptr); 
    if (mpi_errno) { MPIU_ERR_POP(mpi_errno); }
    if (request_ptr) {
        mpi_errno = MPIC_Wait(request_ptr);
	if (mpi_errno == MPI_SUCCESS) {
	    if (status != MPI_STATUS_IGNORE) {
		*status = request_ptr->status;
	    }
	    mpi_errno = request_ptr->status.MPI_ERROR;
	}
	else { MPIU_ERR_POP(mpi_errno); }

        MPID_Request_release(request_ptr);
    }
 fn_exit:
    MPIDI_PT2PT_FUNC_EXIT_BACK(MPID_STATE_MPIC_RECV);
    return mpi_errno;
 fn_fail:
    /* --BEGIN ERROR HANDLING-- */
    if (request_ptr) { 
	MPID_Request_release(request_ptr);
    }
    goto fn_exit;
    /* --END ERROR HANDLING-- */
}

#undef FUNCNAME
#define FUNCNAME MPIC_Ssend
#undef FCNAME
#define FCNAME "MPIC_Ssend"
int MPIC_Ssend(const void *buf, int count, MPI_Datatype datatype, int dest, int tag,
               MPI_Comm comm)
{
<<<<<<< HEAD
    int mpi_errno = MPI_SUCCESS, context_id;
=======
    int mpi_errno = MPI_SUCCESS;
    int context_id;
>>>>>>> 85acf6c5
    MPID_Request *request_ptr=NULL;
    MPID_Comm *comm_ptr=NULL;
    MPIDI_STATE_DECL(MPID_STATE_MPIC_SSEND);

    MPIDI_PT2PT_FUNC_ENTER_FRONT(MPID_STATE_MPIC_SSEND);

    MPIU_ERR_CHKANDJUMP1((count < 0), mpi_errno, MPI_ERR_COUNT,
                         "**countneg", "**countneg %d", count);

    MPID_Comm_get_ptr( comm, comm_ptr );
    context_id = (comm_ptr->comm_kind == MPID_INTRACOMM) ?
        MPID_CONTEXT_INTRA_COLL : MPID_CONTEXT_INTER_COLL;

    mpi_errno = MPID_Ssend(buf, count, datatype, dest, tag, comm_ptr,
                           context_id, &request_ptr); 
    if (mpi_errno) { MPIU_ERR_POP(mpi_errno); }
    if (request_ptr) {
        mpi_errno = MPIC_Wait(request_ptr);
	if (mpi_errno) { MPIU_ERR_POP(mpi_errno); }
	MPID_Request_release(request_ptr);
    }
 fn_exit:
    MPIDI_PT2PT_FUNC_EXIT(MPID_STATE_MPIC_SSEND);
    return mpi_errno;
 fn_fail:
    /* --BEGIN ERROR HANDLING-- */
    if (request_ptr) {
        MPID_Request_release(request_ptr);
    }
    goto fn_exit;
    /* --END ERROR HANDLING-- */
}

#undef FUNCNAME
#define FUNCNAME MPIC_Sendrecv
#undef FCNAME
#define FCNAME "MPIC_Sendrecv"
int MPIC_Sendrecv(const void *sendbuf, int sendcount, MPI_Datatype sendtype,
                  int dest, int sendtag, void *recvbuf, int recvcount,
                  MPI_Datatype recvtype, int source, int recvtag,
                  MPI_Comm comm, MPI_Status *status) 
{
    MPID_Request *recv_req_ptr=NULL, *send_req_ptr=NULL;
<<<<<<< HEAD
    int mpi_errno = MPI_SUCCESS, context_id;
=======
    int mpi_errno = MPI_SUCCESS;
    int context_id;
>>>>>>> 85acf6c5
    MPID_Comm *comm_ptr = NULL;
    MPIDI_STATE_DECL(MPID_STATE_MPIC_SENDRECV);

    MPIDI_PT2PT_FUNC_ENTER_BOTH(MPID_STATE_MPIC_SENDRECV);

    MPIU_ERR_CHKANDJUMP1((sendcount < 0), mpi_errno, MPI_ERR_COUNT,
                         "**countneg", "**countneg %d", sendcount);
    MPIU_ERR_CHKANDJUMP1((recvcount < 0), mpi_errno, MPI_ERR_COUNT,
                         "**countneg", "**countneg %d", recvcount);

    MPID_Comm_get_ptr( comm, comm_ptr );
    context_id = (comm_ptr->comm_kind == MPID_INTRACOMM) ?
        MPID_CONTEXT_INTRA_COLL : MPID_CONTEXT_INTER_COLL;

    mpi_errno = MPID_Irecv(recvbuf, recvcount, recvtype, source, recvtag,
                           comm_ptr, context_id, &recv_req_ptr);
    if (mpi_errno) { MPIU_ERR_POP(mpi_errno); }
    mpi_errno = MPID_Isend(sendbuf, sendcount, sendtype, dest, sendtag, 
                           comm_ptr, context_id, &send_req_ptr); 
    if (mpi_errno) { MPIU_ERR_POP(mpi_errno); }

    mpi_errno = MPIC_Wait(send_req_ptr); 
    if (mpi_errno) { MPIU_ERR_POP(mpi_errno); }
    
    mpi_errno = MPIC_Wait(recv_req_ptr);
    if (mpi_errno) { MPIU_ERR_POPFATAL(mpi_errno); }
    if (status != MPI_STATUS_IGNORE)
        *status = recv_req_ptr->status;
    mpi_errno = recv_req_ptr->status.MPI_ERROR;

    MPID_Request_release(send_req_ptr);
    MPID_Request_release(recv_req_ptr);
 fn_fail:
    /* --BEGIN ERROR HANDLING-- */
    MPIDI_PT2PT_FUNC_EXIT_BOTH(MPID_STATE_MPIC_SENDRECV);
    return mpi_errno;
    /* --END ERROR HANDLING-- */
}

/* NOTE: for regular collectives (as opposed to irregular collectives) calling
 * this function repeatedly will almost always be slower than performing the
 * equivalent inline because of the overhead of the repeated malloc/free */
#undef FUNCNAME
#define FUNCNAME MPIC_Sendrecv_replace
#undef FCNAME
#define FCNAME MPIU_QUOTE(FUNCNAME)
int MPIC_Sendrecv_replace(void *buf, int count, MPI_Datatype datatype,
                          int dest, int sendtag,
                          int source, int recvtag,
                          MPI_Comm comm, MPI_Status *status)
{
    int mpi_errno = MPI_SUCCESS;
    MPIR_Context_id_t context_id_offset;
    MPID_Request *sreq;
    MPID_Request *rreq;
    void *tmpbuf = NULL;
    int tmpbuf_size = 0;
    int tmpbuf_count = 0;
    MPID_Comm *comm_ptr;
    MPIU_CHKLMEM_DECL(1);
    MPIDI_STATE_DECL(MPID_STATE_MPIC_SENDRECV_REPLACE);
#ifdef MPID_LOG_ARROWS
    /* The logging macros log sendcount and recvcount */
    int sendcount = count, recvcount = count;
#endif

    MPIDI_PT2PT_FUNC_ENTER_BOTH(MPID_STATE_MPIC_SENDRECV_REPLACE);

    MPIU_ERR_CHKANDJUMP1((count < 0), mpi_errno, MPI_ERR_COUNT,
                         "**countneg", "**countneg %d", count);

    MPID_Comm_get_ptr( comm, comm_ptr );
    context_id_offset = (comm_ptr->comm_kind == MPID_INTRACOMM) ?
        MPID_CONTEXT_INTRA_COLL : MPID_CONTEXT_INTER_COLL;

    if (count > 0 && dest != MPI_PROC_NULL)
    {
        MPIR_Pack_size_impl(count, datatype, &tmpbuf_size);
        MPIU_CHKLMEM_MALLOC(tmpbuf, void *, tmpbuf_size, mpi_errno, "temporary send buffer");

        mpi_errno = MPIR_Pack_impl(buf, count, datatype, tmpbuf, tmpbuf_size, &tmpbuf_count);
        if (mpi_errno) MPIU_ERR_POP(mpi_errno);
    }

    mpi_errno = MPID_Irecv(buf, count, datatype, source, recvtag,
                           comm_ptr, context_id_offset, &rreq);
    if (mpi_errno) MPIU_ERR_POP(mpi_errno);

    mpi_errno = MPID_Isend(tmpbuf, tmpbuf_count, MPI_PACKED, dest,
                           sendtag, comm_ptr, context_id_offset,
                           &sreq);
    if (mpi_errno != MPI_SUCCESS)
    {
        /* --BEGIN ERROR HANDLING-- */
        /* FIXME: should we cancel the pending (possibly completed) receive request or wait for it to complete? */
        MPID_Request_release(rreq);
        MPIU_ERR_POP(mpi_errno);
        /* --END ERROR HANDLING-- */
    }

    if (!MPID_Request_is_complete(sreq) || !MPID_Request_is_complete(rreq))
    {
        MPID_Progress_state progress_state;

        MPID_Progress_start(&progress_state);
        while (!MPID_Request_is_complete(sreq) || !MPID_Request_is_complete(rreq))
        {
            mpi_errno = MPID_Progress_wait(&progress_state);
            if (mpi_errno != MPI_SUCCESS)
            {
                /* --BEGIN ERROR HANDLING-- */
                MPID_Progress_end(&progress_state);
                MPIU_ERR_POP(mpi_errno);
                /* --END ERROR HANDLING-- */
            }
        }
        MPID_Progress_end(&progress_state);
    }

    if (status != MPI_STATUS_IGNORE) {
        *status = rreq->status;
    }

    if (mpi_errno == MPI_SUCCESS) {
        mpi_errno = rreq->status.MPI_ERROR;

        if (mpi_errno == MPI_SUCCESS) {
            mpi_errno = sreq->status.MPI_ERROR;
        }
    }

    MPID_Request_release(sreq);
    MPID_Request_release(rreq);

    if (mpi_errno) MPIU_ERR_POP(mpi_errno);

fn_exit:
    MPIU_CHKLMEM_FREEALL();
    MPIDI_PT2PT_FUNC_EXIT_BOTH(MPID_STATE_MPIC_SENDRECV_REPLACE);
    return mpi_errno;
fn_fail:
    goto fn_exit;
}

#undef FUNCNAME
#define FUNCNAME MPIR_Localcopy
#undef FCNAME
#define FCNAME "MPIR_Localcopy"
int MPIR_Localcopy(const void *sendbuf, int sendcount, MPI_Datatype sendtype,
                   void *recvbuf, int recvcount, MPI_Datatype recvtype)
{
    int mpi_errno = MPI_SUCCESS;
    int sendtype_iscontig, recvtype_iscontig;
    MPI_Aint sendsize, recvsize, sdata_sz, rdata_sz, copy_sz;
    MPI_Aint true_extent, sendtype_true_lb, recvtype_true_lb;
    MPIU_CHKLMEM_DECL(1);
    MPID_MPI_STATE_DECL(MPID_STATE_MPIR_LOCALCOPY);

    MPID_MPI_FUNC_ENTER(MPID_STATE_MPIR_LOCALCOPY);

    MPIR_Datatype_iscontig(sendtype, &sendtype_iscontig);
    MPIR_Datatype_iscontig(recvtype, &recvtype_iscontig);

    MPID_Datatype_get_size_macro(sendtype, sendsize);
    MPID_Datatype_get_size_macro(recvtype, recvsize);
    sdata_sz = sendsize * sendcount;
    rdata_sz = recvsize * recvcount;

    if (!sdata_sz || !rdata_sz)
        goto fn_exit;
    
    if (sdata_sz > rdata_sz)
    {
        MPIU_ERR_SET2(mpi_errno, MPI_ERR_TRUNCATE, "**truncate", "**truncate %d %d", sdata_sz, rdata_sz);
        copy_sz = rdata_sz;
    }
    else
    {
        copy_sz = sdata_sz;
    }

    MPIR_Type_get_true_extent_impl(sendtype, &sendtype_true_lb, &true_extent);
    MPIR_Type_get_true_extent_impl(recvtype, &recvtype_true_lb, &true_extent);

    if (sendtype_iscontig && recvtype_iscontig)
    {
#if defined(HAVE_ERROR_CHECKING)
        MPIU_ERR_CHKMEMCPYANDJUMP(mpi_errno,
                                  ((char *)recvbuf + recvtype_true_lb),
                                  ((char *)sendbuf + sendtype_true_lb),
                                  copy_sz);
#endif
        MPIU_Memcpy(((char *) recvbuf + recvtype_true_lb),
               ((char *) sendbuf + sendtype_true_lb),
               copy_sz);
    }
    else if (sendtype_iscontig)
    {
        MPID_Segment seg;
	MPI_Aint last;

	MPID_Segment_init(recvbuf, recvcount, recvtype, &seg, 0);
	last = copy_sz;
	MPID_Segment_unpack(&seg, 0, &last, (char*)sendbuf + sendtype_true_lb);
        MPIU_ERR_CHKANDJUMP(last != copy_sz, mpi_errno, MPI_ERR_TYPE, "**dtypemismatch");
    }
    else if (recvtype_iscontig)
    {
        MPID_Segment seg;
	MPI_Aint last;

	MPID_Segment_init(sendbuf, sendcount, sendtype, &seg, 0);
	last = copy_sz;
	MPID_Segment_pack(&seg, 0, &last, (char*)recvbuf + recvtype_true_lb);
        MPIU_ERR_CHKANDJUMP(last != copy_sz, mpi_errno, MPI_ERR_TYPE, "**dtypemismatch");
    }
    else
    {
	char * buf;
	MPIDI_msg_sz_t buf_off;
	MPID_Segment sseg;
	MPIDI_msg_sz_t sfirst;
	MPID_Segment rseg;
	MPIDI_msg_sz_t rfirst;

        MPIU_CHKLMEM_MALLOC(buf, char *, COPY_BUFFER_SZ, mpi_errno, "buf");

	MPID_Segment_init(sendbuf, sendcount, sendtype, &sseg, 0);
	MPID_Segment_init(recvbuf, recvcount, recvtype, &rseg, 0);

	sfirst = 0;
	rfirst = 0;
	buf_off = 0;
	
	while (1)
	{
	    MPI_Aint last;
	    char * buf_end;

	    if (copy_sz - sfirst > COPY_BUFFER_SZ - buf_off)
	    {
		last = sfirst + (COPY_BUFFER_SZ - buf_off);
	    }
	    else
	    {
		last = copy_sz;
	    }
	    
	    MPID_Segment_pack(&sseg, sfirst, &last, buf + buf_off);
	    MPIU_Assert(last > sfirst);
	    
	    buf_end = buf + buf_off + (last - sfirst);
	    sfirst = last;
	    
	    MPID_Segment_unpack(&rseg, rfirst, &last, buf);
	    MPIU_Assert(last > rfirst);

	    rfirst = last;

	    if (rfirst == copy_sz)
	    {
		/* successful completion */
		break;
	    }

            /* if the send side finished, but the recv side couldn't unpack it, there's a datatype mismatch */
            MPIU_ERR_CHKANDJUMP(sfirst == copy_sz, mpi_errno, MPI_ERR_TYPE, "**dtypemismatch");        

            /* if not all data was unpacked, copy it to the front of the buffer for next time */
	    buf_off = sfirst - rfirst;
	    if (buf_off > 0)
	    {
		memmove(buf, buf_end - buf_off, buf_off);
	    }
	}
    }
    
    
  fn_exit:
    MPIU_CHKLMEM_FREEALL();
    MPID_MPI_FUNC_EXIT(MPID_STATE_MPIR_LOCALCOPY);
    return mpi_errno;

  fn_fail:
    goto fn_exit;
}


#undef FUNCNAME
#define FUNCNAME MPIC_Isend
#undef FCNAME
#define FCNAME "MPIC_Isend"
int MPIC_Isend(const void *buf, int count, MPI_Datatype datatype, int dest, int tag,
              MPI_Comm comm, MPI_Request *request)
{
<<<<<<< HEAD
    int mpi_errno = MPI_SUCCESS, context_id;
=======
    int mpi_errno = MPI_SUCCESS;
    int context_id;
>>>>>>> 85acf6c5
    MPID_Request *request_ptr=NULL;
    MPID_Comm *comm_ptr=NULL;
    MPIDI_STATE_DECL(MPID_STATE_MPIC_ISEND);

    MPIDI_PT2PT_FUNC_ENTER_FRONT(MPID_STATE_MPIC_ISEND);

    MPIU_ERR_CHKANDJUMP1((count < 0), mpi_errno, MPI_ERR_COUNT,
                         "**countneg", "**countneg %d", count);

    MPID_Comm_get_ptr( comm, comm_ptr );
    context_id = (comm_ptr->comm_kind == MPID_INTRACOMM) ?
        MPID_CONTEXT_INTRA_COLL : MPID_CONTEXT_INTER_COLL;

    mpi_errno = MPID_Isend(buf, count, datatype, dest, tag, comm_ptr,
                          context_id, &request_ptr); 
    if (mpi_errno) { MPIU_ERR_POP(mpi_errno); } 

    *request = request_ptr->handle;

 fn_fail:
    /* --BEGIN ERROR HANDLING-- */
    MPIDI_PT2PT_FUNC_EXIT(MPID_STATE_MPIC_ISEND);
    return mpi_errno;
    /* --END ERROR HANDLING-- */
}


#undef FUNCNAME
#define FUNCNAME MPIC_Irecv
#undef FCNAME
#define FCNAME "MPIC_Irecv"
int MPIC_Irecv(void *buf, int count, MPI_Datatype datatype, int
               source, int tag, MPI_Comm comm, MPI_Request *request)
{
<<<<<<< HEAD
    int mpi_errno = MPI_SUCCESS, context_id;
=======
    int mpi_errno = MPI_SUCCESS;
    int context_id;
>>>>>>> 85acf6c5
    MPID_Request *request_ptr=NULL;
    MPID_Comm *comm_ptr = NULL;
    MPIDI_STATE_DECL(MPID_STATE_MPIC_IRECV);

    MPIDI_PT2PT_FUNC_ENTER_BACK(MPID_STATE_MPIC_IRECV);

    MPIU_ERR_CHKANDJUMP1((count < 0), mpi_errno, MPI_ERR_COUNT,
                         "**countneg", "**countneg %d", count);

    MPID_Comm_get_ptr( comm, comm_ptr );
    context_id = (comm_ptr->comm_kind == MPID_INTRACOMM) ?
        MPID_CONTEXT_INTRA_COLL : MPID_CONTEXT_INTER_COLL;

    mpi_errno = MPID_Irecv(buf, count, datatype, source, tag, comm_ptr,
                          context_id, &request_ptr); 
    if (mpi_errno) { MPIU_ERR_POP(mpi_errno); }

    *request = request_ptr->handle;

 fn_fail:
    /* --BEGIN ERROR HANDLING-- */
    MPIDI_PT2PT_FUNC_EXIT_BACK(MPID_STATE_MPIC_IRECV);
    return mpi_errno;
    /* --END ERROR HANDLING-- */
}

/* FIXME: For the brief-global and finer-grain control, we must ensure that
   the global lock is *not* held when this routine is called. (unless we change
   progress_start/end to grab the lock, in which case we must *still* make
   sure that the lock is not held when this routine is called). */
#undef FUNCNAME
#define FUNCNAME MPIC_Wait
#undef FCNAME
#define FCNAME "MPIC_Wait"
int MPIC_Wait(MPID_Request * request_ptr)
{
    int mpi_errno = MPI_SUCCESS;
    MPIDI_STATE_DECL(MPID_STATE_MPIC_WAIT);

    MPIDI_PT2PT_FUNC_ENTER(MPID_STATE_MPIC_WAIT);
    if (!MPID_Request_is_complete(request_ptr))
    {
	MPID_Progress_state progress_state;
	
	MPID_Progress_start(&progress_state);
        while (!MPID_Request_is_complete(request_ptr))
	{
	    mpi_errno = MPID_Progress_wait(&progress_state);
	    if (mpi_errno) { MPIU_ERR_POP(mpi_errno); }
	}
	MPID_Progress_end(&progress_state);
    }

 fn_fail:
    /* --BEGIN ERROR HANDLING-- */
    MPIDI_PT2PT_FUNC_EXIT(MPID_STATE_MPIC_WAIT);
    return mpi_errno;
    /* --END ERROR HANDLING-- */
}


/* Fault-tolerance versions.  When a process fails, collectives will
   still complete, however the result may be invalid.  Processes
   directly communicating with the failed process can detect the
   failure, however another mechanism is needed to commuinicate the
   failure to other processes receiving the invalid data.  To do this
   we introduce the _ft versions of the MPIC_ helper functions.  These
   functions take a pointer to an error flag.  When this is set to
   TRUE, the send functions will communicate the failure to the
   receiver.  If a function detects a failure, either by getting a
   failure in the communication operation, or by receiving an error
   indicator from a remote process, it sets the error flag to TRUE.

   In this implementation, we indicate an error to a remote process by
   sending an empty message instead of the requested buffer.  When a
   process receives an empty message, it knows to set the error flag.
   We count on the fact that collectives that exchange data (as
   opposed to barrier) will never send an empty message.  The barrier
   collective will not communicate failure information this way, but
   this is OK since there is no data that can be received corrupted. */

#undef FUNCNAME
#define FUNCNAME MPIC_Send_ft
#undef FCNAME
#define FCNAME MPIU_QUOTE(FUNCNAME)
int MPIC_Send_ft(const void *buf, int count, MPI_Datatype datatype, int dest, int tag,
                 MPI_Comm comm, int *errflag)
{
    int mpi_errno = MPI_SUCCESS;
    MPIDI_STATE_DECL(MPID_STATE_MPIC_SEND_FT);

    MPIDI_FUNC_ENTER(MPID_STATE_MPIC_SEND_FT);

    MPIU_DBG_MSG_S(PT2PT, TYPICAL, "IN: errflag = %s", *errflag?"TRUE":"FALSE");

    if (*errflag && MPIR_PARAM_ENABLE_COLL_FT_RET)
        mpi_errno = MPIC_Send(buf, count, datatype, dest, MPIR_ERROR_TAG, comm);
    else
        mpi_errno = MPIC_Send(buf, count, datatype, dest, tag, comm);

 fn_exit:
    MPIDI_FUNC_EXIT(MPID_STATE_MPIC_SEND_FT);
    return mpi_errno;
 fn_fail:
    goto fn_exit;
}

#undef FUNCNAME
#define FUNCNAME MPIC_Recv_ft
#undef FCNAME
#define FCNAME MPIU_QUOTE(FUNCNAME)
int MPIC_Recv_ft(void *buf, int count, MPI_Datatype datatype, int source, int tag,
                 MPI_Comm comm, MPI_Status *status, int *errflag)
{
    int mpi_errno = MPI_SUCCESS;
    MPI_Status mystatus;
    MPIDI_STATE_DECL(MPID_STATE_MPIC_RECV_FT);

    MPIDI_FUNC_ENTER(MPID_STATE_MPIC_RECV_FT);

    MPIU_DBG_MSG_S(PT2PT, TYPICAL, "IN: errflag = %s", *errflag?"TRUE":"FALSE");

    if (!MPIR_PARAM_ENABLE_COLL_FT_RET) {
            mpi_errno = MPIC_Recv(buf, count, datatype, source, tag, comm, status);
            goto fn_exit;
    }
    
    if (status == MPI_STATUS_IGNORE)
        status = &mystatus;
    
    mpi_errno = MPIC_Recv(buf, count, datatype, source, MPI_ANY_TAG, comm, status);
    if (mpi_errno) MPIU_ERR_POP(mpi_errno);

    if (*errflag)
        goto fn_exit;

    if (source != MPI_PROC_NULL) {
        if (status->MPI_TAG == MPIR_ERROR_TAG)
            *errflag = TRUE;
        else {
            MPIU_Assert(status->MPI_TAG == tag);
        }
    }

 fn_exit:
    MPIU_DBG_MSG_S(PT2PT, TYPICAL, "OUT: errflag = %s", *errflag?"TRUE":"FALSE");
    MPIDI_FUNC_EXIT(MPID_STATE_MPIC_RECV_FT);
    return mpi_errno;
 fn_fail:
    goto fn_exit;
}

#undef FUNCNAME
#define FUNCNAME MPIC_Ssend_ft
#undef FCNAME
#define FCNAME MPIU_QUOTE(FUNCNAME)
int MPIC_Ssend_ft(const void *buf, int count, MPI_Datatype datatype, int dest, int tag,
                  MPI_Comm comm, int *errflag)
{
    int mpi_errno = MPI_SUCCESS;
    MPIDI_STATE_DECL(MPID_STATE_MPIC_SSEND_FT);

    MPIDI_FUNC_ENTER(MPID_STATE_MPIC_SSEND_FT);

    MPIU_DBG_MSG_S(PT2PT, TYPICAL, "IN: errflag = %s", *errflag?"TRUE":"FALSE");
    
    if (*errflag && MPIR_PARAM_ENABLE_COLL_FT_RET)
        mpi_errno = MPIC_Ssend(buf, count, datatype, dest, MPIR_ERROR_TAG, comm);
    else
        mpi_errno = MPIC_Ssend(buf, count, datatype, dest, tag, comm);

 fn_exit:
    MPIDI_FUNC_EXIT(MPID_STATE_MPIC_SSEND_FT);
    return mpi_errno;
 fn_fail:
    goto fn_exit;
}

#undef FUNCNAME
#define FUNCNAME MPIC_Sendrecv_ft
#undef FCNAME
#define FCNAME MPIU_QUOTE(FUNCNAME)
int MPIC_Sendrecv_ft(const void *sendbuf, int sendcount, MPI_Datatype sendtype,
                     int dest, int sendtag, void *recvbuf, int recvcount,
                     MPI_Datatype recvtype, int source, int recvtag,
                     MPI_Comm comm, MPI_Status *status, int *errflag)
{
    int mpi_errno = MPI_SUCCESS;
    MPI_Status mystatus;
    MPIDI_STATE_DECL(MPID_STATE_MPIC_SENDRECV_FT);

    MPIDI_FUNC_ENTER(MPID_STATE_MPIC_SENDRECV_FT);

    MPIU_DBG_MSG_S(PT2PT, TYPICAL, "IN: errflag = %s", *errflag?"TRUE":"FALSE");

    if (!MPIR_PARAM_ENABLE_COLL_FT_RET) {
        mpi_errno = MPIC_Sendrecv(sendbuf, sendcount, sendtype, dest, sendtag,
                                  recvbuf, recvcount, recvtype, source, recvtag,
                                  comm, status);
        goto fn_exit;
    }
    
    if (status == MPI_STATUS_IGNORE)
        status = &mystatus;
    
    if (*errflag) {
        mpi_errno = MPIC_Sendrecv(sendbuf, sendcount, sendtype, dest, MPIR_ERROR_TAG,
                                  recvbuf, recvcount, recvtype, source, MPI_ANY_TAG,
                                  comm, status);
        goto fn_exit;
    }
    
    mpi_errno = MPIC_Sendrecv(sendbuf, sendcount, sendtype, dest, sendtag,
                              recvbuf, recvcount, recvtype, source, MPI_ANY_TAG,
                              comm, status);
    if (mpi_errno) MPIU_ERR_POP(mpi_errno);

    if (source != MPI_PROC_NULL) {
        if (status->MPI_TAG == MPIR_ERROR_TAG)
            *errflag = TRUE;
        else {
            MPIU_Assert(status->MPI_TAG == recvtag);
        }
    }
    
 fn_exit:
    MPIU_DBG_MSG_S(PT2PT, TYPICAL, "OUT: errflag = %s", *errflag?"TRUE":"FALSE");

    MPIDI_FUNC_EXIT(MPID_STATE_MPIC_SENDRECV_FT);
    return mpi_errno;
 fn_fail:
    goto fn_exit;
}

#undef FUNCNAME
#define FUNCNAME MPIC_Sendrecv_replace_ft
#undef FCNAME
#define FCNAME MPIU_QUOTE(FUNCNAME)
int MPIC_Sendrecv_replace_ft(void *buf, int count, MPI_Datatype datatype,
                             int dest, int sendtag,
                             int source, int recvtag,
                             MPI_Comm comm, MPI_Status *status, int *errflag)
{
    int mpi_errno = MPI_SUCCESS;
    MPI_Status mystatus;
    MPIDI_STATE_DECL(MPID_STATE_MPIC_SENDRECV_REPLACE_FT);

    MPIDI_FUNC_ENTER(MPID_STATE_MPIC_SENDRECV_REPLACE_FT);

    MPIU_DBG_MSG_S(PT2PT, TYPICAL, "IN: errflag = %s", *errflag?"TRUE":"FALSE");

    if (!MPIR_PARAM_ENABLE_COLL_FT_RET) {
        mpi_errno = MPIC_Sendrecv_replace(buf, count, datatype,
                                          dest, sendtag,
                                          source, recvtag,
                                          comm, status);
        goto fn_exit;
    }

    if (status == MPI_STATUS_IGNORE)
        status = &mystatus;
    
    if (*errflag) {
        mpi_errno = MPIC_Sendrecv_replace(buf, count, datatype,
                                          dest, MPIR_ERROR_TAG,
                                          source, MPI_ANY_TAG,
                                          comm, status);
        goto fn_exit;
    }
    
    mpi_errno = MPIC_Sendrecv_replace(buf, count, datatype,
                                      dest, sendtag,
                                      source, MPI_ANY_TAG,
                                      comm, status);
    if (mpi_errno) MPIU_ERR_POP(mpi_errno);
    
    if (source != MPI_PROC_NULL) {
        if (status->MPI_TAG == MPIR_ERROR_TAG)
            *errflag = TRUE;
        else {
            MPIU_Assert(status->MPI_TAG == recvtag);
        }
    }

 fn_exit:
    MPIU_DBG_MSG_S(PT2PT, TYPICAL, "OUT: errflag = %s", *errflag?"TRUE":"FALSE");
    MPIDI_FUNC_EXIT(MPID_STATE_MPIC_SENDRECV_REPLACE_FT);
    return mpi_errno;
 fn_fail:
    goto fn_exit;
}

#undef FUNCNAME
#define FUNCNAME MPIC_Isend_ft
#undef FCNAME
#define FCNAME MPIU_QUOTE(FUNCNAME)
int MPIC_Isend_ft(const void *buf, int count, MPI_Datatype datatype, int dest, int tag,
                  MPI_Comm comm, MPI_Request *request, int *errflag)
{
    int mpi_errno = MPI_SUCCESS;
    MPIDI_STATE_DECL(MPID_STATE_MPIC_ISEND_FT);

    MPIDI_FUNC_ENTER(MPID_STATE_MPIC_ISEND_FT);

    MPIU_DBG_MSG_S(PT2PT, TYPICAL, "IN: errflag = %s", *errflag?"TRUE":"FALSE");

    if (*errflag && MPIR_PARAM_ENABLE_COLL_FT_RET)
        mpi_errno = MPIC_Isend(buf, count, datatype, dest, MPIR_ERROR_TAG, comm, request);
    else
        mpi_errno = MPIC_Isend(buf, count, datatype, dest, tag, comm, request);

 fn_exit:
    MPIDI_FUNC_EXIT(MPID_STATE_MPIC_ISEND_FT);
    return mpi_errno;
 fn_fail:
    goto fn_exit;
}

#undef FUNCNAME
#define FUNCNAME MPIC_Irecv_ft
#undef FCNAME
#define FCNAME MPIU_QUOTE(FUNCNAME)
int MPIC_Irecv_ft(void *buf, int count, MPI_Datatype datatype, int source,
                  int tag, MPI_Comm comm, MPI_Request *request)
{
    int mpi_errno = MPI_SUCCESS;
    MPIDI_STATE_DECL(MPID_STATE_MPIC_IRECV_FT);

    MPIDI_FUNC_ENTER(MPID_STATE_MPIC_IRECV_FT);

    if (MPIR_PARAM_ENABLE_COLL_FT_RET)
        mpi_errno = MPIC_Irecv(buf, count, datatype, source, MPI_ANY_TAG, comm, request);
    else
        mpi_errno = MPIC_Irecv(buf, count, datatype, source, tag, comm, request);

 fn_exit:
    MPIDI_FUNC_EXIT(MPID_STATE_MPIC_IRECV_FT);
    return mpi_errno;
 fn_fail:
    goto fn_exit;
}


#undef FUNCNAME
#define FUNCNAME MPIC_Waitall_ft
#undef FCNAME
#define FCNAME MPIU_QUOTE(FUNCNAME)
int MPIC_Waitall_ft(int numreq, MPI_Request requests[], MPI_Status statuses[], int *errflag)
{
    int mpi_errno = MPI_SUCCESS;
    int i;
    MPIDI_STATE_DECL(MPID_STATE_MPIC_WAITALL_FT);

    MPIDI_FUNC_ENTER(MPID_STATE_MPIC_WAITALL_FT);

    MPIU_Assert(statuses != MPI_STATUSES_IGNORE);

    MPIU_DBG_MSG_S(PT2PT, TYPICAL, "IN: errflag = %s", *errflag?"TRUE":"FALSE");

    /* The MPI_TAG field is not set for send oeprations, so if we want
       to check for MPIR_ERROR_TAG below, we should initialize all tag
       fields here. */
    for (i = 0; i < numreq; ++i)
        statuses[i].MPI_TAG = 0;
    
    mpi_errno = MPIR_Waitall_impl(numreq, requests, statuses);
    if (mpi_errno) MPIU_ERR_POP(mpi_errno);

    if (*errflag || !MPIR_PARAM_ENABLE_COLL_FT_RET)
        goto fn_exit;

    for (i = 0; i < numreq; ++i) {
        if (statuses[i].MPI_TAG == MPIR_ERROR_TAG) {
            *errflag = TRUE;
            break;
        }
    }

 fn_exit:
    MPIU_DBG_MSG_S(PT2PT, TYPICAL, "OUT: errflag = %s", *errflag?"TRUE":"FALSE");
    MPIDI_FUNC_EXIT(MPID_STATE_MPIC_WAITALL_FT);
    return mpi_errno;
 fn_fail:
    goto fn_exit;
}<|MERGE_RESOLUTION|>--- conflicted
+++ resolved
@@ -47,12 +47,8 @@
 int MPIC_Send(const void *buf, int count, MPI_Datatype datatype, int dest, int tag,
               MPI_Comm comm)
 {
-<<<<<<< HEAD
-    int context_id, mpi_errno = MPI_SUCCESS;
-=======
     int mpi_errno = MPI_SUCCESS;
     int context_id;
->>>>>>> 85acf6c5
     MPID_Request *request_ptr=NULL;
     MPID_Comm *comm_ptr=NULL;
     MPIDI_STATE_DECL(MPID_STATE_MPIC_SEND);
@@ -93,12 +89,8 @@
 int MPIC_Recv(void *buf, int count, MPI_Datatype datatype, int source, int tag,
 	     MPI_Comm comm, MPI_Status *status)
 {
-<<<<<<< HEAD
-    int mpi_errno = MPI_SUCCESS, context_id;
-=======
     int mpi_errno = MPI_SUCCESS;
     int context_id;
->>>>>>> 85acf6c5
     MPID_Request *request_ptr=NULL;
     MPID_Comm *comm_ptr = NULL;
     MPIDI_STATE_DECL(MPID_STATE_MPIC_RECV);
@@ -146,12 +138,8 @@
 int MPIC_Ssend(const void *buf, int count, MPI_Datatype datatype, int dest, int tag,
                MPI_Comm comm)
 {
-<<<<<<< HEAD
-    int mpi_errno = MPI_SUCCESS, context_id;
-=======
     int mpi_errno = MPI_SUCCESS;
     int context_id;
->>>>>>> 85acf6c5
     MPID_Request *request_ptr=NULL;
     MPID_Comm *comm_ptr=NULL;
     MPIDI_STATE_DECL(MPID_STATE_MPIC_SSEND);
@@ -195,12 +183,8 @@
                   MPI_Comm comm, MPI_Status *status) 
 {
     MPID_Request *recv_req_ptr=NULL, *send_req_ptr=NULL;
-<<<<<<< HEAD
-    int mpi_errno = MPI_SUCCESS, context_id;
-=======
     int mpi_errno = MPI_SUCCESS;
     int context_id;
->>>>>>> 85acf6c5
     MPID_Comm *comm_ptr = NULL;
     MPIDI_STATE_DECL(MPID_STATE_MPIC_SENDRECV);
 
@@ -496,12 +480,8 @@
 int MPIC_Isend(const void *buf, int count, MPI_Datatype datatype, int dest, int tag,
               MPI_Comm comm, MPI_Request *request)
 {
-<<<<<<< HEAD
-    int mpi_errno = MPI_SUCCESS, context_id;
-=======
     int mpi_errno = MPI_SUCCESS;
     int context_id;
->>>>>>> 85acf6c5
     MPID_Request *request_ptr=NULL;
     MPID_Comm *comm_ptr=NULL;
     MPIDI_STATE_DECL(MPID_STATE_MPIC_ISEND);
@@ -536,12 +516,8 @@
 int MPIC_Irecv(void *buf, int count, MPI_Datatype datatype, int
                source, int tag, MPI_Comm comm, MPI_Request *request)
 {
-<<<<<<< HEAD
-    int mpi_errno = MPI_SUCCESS, context_id;
-=======
     int mpi_errno = MPI_SUCCESS;
     int context_id;
->>>>>>> 85acf6c5
     MPID_Request *request_ptr=NULL;
     MPID_Comm *comm_ptr = NULL;
     MPIDI_STATE_DECL(MPID_STATE_MPIC_IRECV);
