--- conflicted
+++ resolved
@@ -333,17 +333,6 @@
         MPIR_Comm_map_free(comm);
     }
 
-<<<<<<< HEAD
-=======
-    /* Create collectives-specific infrastructure */
-    mpi_errno = MPIR_Coll_comm_init(comm);
-    MPIR_ERR_CHECK(mpi_errno);
-
-    MPIR_Comm_map_free(comm);
-
-    comm->pof2 = MPL_pof2(comm->local_size);
-
->>>>>>> 2e66b4c8
     if (comm->comm_kind == MPIR_COMM_KIND__INTRACOMM && !MPIR_CONTEXT_READ_FIELD(SUBCOMM, comm->context_id)) {  /*make sure this is not a subcomm */
 
         mpi_errno = MPIR_Find_local(comm, &num_local, &local_rank, &local_procs,
